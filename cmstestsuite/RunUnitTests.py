#!/usr/bin/env python2
# -*- coding: utf-8 -*-

# Contest Management System - http://cms-dev.github.io/
# Copyright © 2013-2016 Stefano Maggiolo <s.maggiolo@gmail.com>
#
# This program is free software: you can redistribute it and/or modify
# it under the terms of the GNU Affero General Public License as
# published by the Free Software Foundation, either version 3 of the
# License, or (at your option) any later version.
#
# This program is distributed in the hope that it will be useful,
# but WITHOUT ANY WARRANTY; without even the implied warranty of
# MERCHANTABILITY or FITNESS FOR A PARTICULAR PURPOSE.  See the
# GNU Affero General Public License for more details.
#
# You should have received a copy of the GNU Affero General Public License
# along with this program.  If not, see <http://www.gnu.org/licenses/>.

from __future__ import absolute_import
from __future__ import print_function
from __future__ import unicode_literals

import io
import logging
import os
import sys
import subprocess
import datetime
from argparse import ArgumentParser

from cms import utf8_decoder
from cmstestsuite import CONFIG, FrameworkException, sh
from cmstestsuite import combine_coverage


logger = logging.getLogger(__name__)


FAILED_UNITTEST_FILENAME = '.unittestfailures'


def run_unittests(test_list):
    """Run all needed unit tests.

    test_list ([(string, string)]): a list of test to run in the
                                    format (path, filename.py).
    return (int):
    """
    logger.info("Running unit tests...")

    failures = []
    num_tests_to_execute = len(test_list)

    # For all tests...
    for i, (path, filename) in enumerate(test_list):
        logger.info("Running test %d/%d: %s.%s" % (
            i + 1, num_tests_to_execute,
            path, filename))
        try:
<<<<<<< HEAD
            sh('/opt/pypy2-v5.4.1-linux64/bin/pypy -m coverage run -p --source=cms %s' %
=======
            sh(sys.executable + ' -m coverage run -p --source=cms %s' %
>>>>>>> be4b05a7
               os.path.join(path, filename))
        except FrameworkException:
            logger.info("  (FAILED: %s)" % filename)

            # Add this case to our list of failures, if we haven't already.
            failures.append((path, filename))

    results = "\n\n"
    if not failures:
        results += "================== ALL TESTS PASSED! ==================\n"
    else:
        results += "------ TESTS FAILED: ------\n"

    results += " Executed: %d\n" % num_tests_to_execute
    results += "   Failed: %d\n" % len(failures)
    results += "\n"

    for path, filename in failures:
        results += " %s.%s\n" % (path, filename)

    if failures:
        with io.open(FAILED_UNITTEST_FILENAME,
                     "wt", encoding="utf-8") as failed_filename:
            for path, filename in failures:
                failed_filename.write("%s %s\n" % (path, filename))
        results += "\n"
        results += "Failed tests stored in %s.\n" % FAILED_UNITTEST_FILENAME
        results += "Run again with --retry-failed (or -r) to retry.\n"

    return len(failures) == 0, results


def load_test_list_from_file(filename):
    """Load path and names of unittest files from a filename.

    filename (string): the file to load, containing strings in the
                       format <path> <test_filename>.
    return ([(string, string)]): the content of the file.
    """
    if not os.path.exists(filename):
        return []
    try:
        lines = io.open(filename, "rt", encoding="utf-8").readlines()
        return [line.strip().split(" ") for line in lines]
    except (IOError, OSError) as error:
        print("Failed to read test list. %s." % error)
        return None


def get_all_tests():
    tests = []
    for path, _, names in os.walk(os.path.join("cmstestsuite", "unit_tests")):
        for name in names:
            if name.endswith(".py"):
                tests.append((path, name))
    return tests


def load_failed_tests():
    failed_tests = load_test_list_from_file(FAILED_UNITTEST_FILENAME)
    if failed_tests is None:
        sys.exit(1)

    return failed_tests


def time_difference(start_time, end_time):
    secs = int((end_time - start_time).total_seconds())
    mins = secs / 60
    secs = secs % 60
    hrs = mins / 60
    mins = mins % 60
    return "Time elapsed: %02d:%02d:%02d" % (hrs, mins, secs)


def main():
    parser = ArgumentParser(description="Runs the CMS unittest suite.")
    parser.add_argument(
        "-n", "--dry-run", action="store_true",
        help="show what tests would be run, but do not run them")
    parser.add_argument(
        "-v", "--verbose", action="count",
        help="print debug information (use multiple times for more)")
    parser.add_argument(
        "-r", "--retry-failed", action="store_true",
        help="only run failed tests from the previous run (stored in %s)" %
        FAILED_UNITTEST_FILENAME)

    # Unused parameters.
    parser.add_argument(
        "regex", action="store", type=utf8_decoder, nargs='*', metavar="regex",
        help="unused")
    parser.add_argument(
        "-l", "--languages", action="store", type=utf8_decoder, default="",
        help="unused")
    parser.add_argument(
        "-c", "--contest", action="store", type=utf8_decoder,
        help="unused")

    args = parser.parse_args()

    CONFIG["VERBOSITY"] = args.verbose
    CONFIG["COVERAGE"] = True

    start_time = datetime.datetime.now()

    try:
        git_root = subprocess.check_output(
            "git rev-parse --show-toplevel", shell=True,
            stderr=io.open(os.devnull, "wb")).strip()
    except subprocess.CalledProcessError:
        print("Please run the unit tests from the git repository.")
        return 1

    if args.retry_failed:
        test_list = load_failed_tests()
    else:
        test_list = get_all_tests()

    if args.dry_run:
        for t in test_list:
            print(t[0].name, t[1])
        return 0

    if args.retry_failed:
        logger.info("Re-running %d failed tests from last run." %
                    len(test_list))

    # Load config from cms.conf.
    CONFIG["TEST_DIR"] = git_root
    CONFIG["CONFIG_PATH"] = "%s/config/cms.conf" % CONFIG["TEST_DIR"]
    if CONFIG["TEST_DIR"] is None:
        CONFIG["CONFIG_PATH"] = "/usr/local/etc/cms.conf"

    if CONFIG["TEST_DIR"] is not None:
        # Set up our expected environment.
        os.chdir("%(TEST_DIR)s" % CONFIG)
        os.environ["PYTHONPATH"] = "%(TEST_DIR)s" % CONFIG

        # Clear out any old coverage data.
        logger.info("Clearing old coverage data.")
<<<<<<< HEAD
        sh("/opt/pypy2-v5.4.1-linux64/bin/pypy -m coverage erase")
=======
        sh(sys.executable + " -m coverage erase")
>>>>>>> be4b05a7

    # Run all of our test cases.
    passed, test_results = run_unittests(test_list)

    combine_coverage()

    print(test_results)

    end_time = datetime.datetime.now()
    print(time_difference(start_time, end_time))

    if passed:
        return 0
    else:
        return 1

if __name__ == "__main__":
    sys.exit(main())<|MERGE_RESOLUTION|>--- conflicted
+++ resolved
@@ -58,11 +58,7 @@
             i + 1, num_tests_to_execute,
             path, filename))
         try:
-<<<<<<< HEAD
-            sh('/opt/pypy2-v5.4.1-linux64/bin/pypy -m coverage run -p --source=cms %s' %
-=======
             sh(sys.executable + ' -m coverage run -p --source=cms %s' %
->>>>>>> be4b05a7
                os.path.join(path, filename))
         except FrameworkException:
             logger.info("  (FAILED: %s)" % filename)
@@ -204,11 +200,7 @@
 
         # Clear out any old coverage data.
         logger.info("Clearing old coverage data.")
-<<<<<<< HEAD
-        sh("/opt/pypy2-v5.4.1-linux64/bin/pypy -m coverage erase")
-=======
         sh(sys.executable + " -m coverage erase")
->>>>>>> be4b05a7
 
     # Run all of our test cases.
     passed, test_results = run_unittests(test_list)
