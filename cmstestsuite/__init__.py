#!/usr/bin/env python2
# -*- coding: utf-8 -*-

# Contest Management System - http://cms-dev.github.io/
# Copyright © 2012 Bernard Blackham <bernard@largestprime.net>
# Copyright © 2013-2016 Stefano Maggiolo <s.maggiolo@gmail.com>
# Copyright © 2013-2016 Luca Wehrstedt <luca.wehrstedt@gmail.com>
# Copyright © 2014 Luca Versari <veluca93@gmail.com>
# Copyright © 2014 William Di Luigi <williamdiluigi@gmail.com>
#
# This program is free software: you can redistribute it and/or modify
# it under the terms of the GNU Affero General Public License as
# published by the Free Software Foundation, either version 3 of the
# License, or (at your option) any later version.
#
# This program is distributed in the hope that it will be useful,
# but WITHOUT ANY WARRANTY; without even the implied warranty of
# MERCHANTABILITY or FITNESS FOR A PARTICULAR PURPOSE.  See the
# GNU Affero General Public License for more details.
#
# You should have received a copy of the GNU Affero General Public License
# along with this program.  If not, see <http://www.gnu.org/licenses/>.

from __future__ import absolute_import
from __future__ import print_function
from __future__ import unicode_literals

import io
import json
import logging
import os
import re
import subprocess
import sys
import time

import requests

from cmstestsuite.web import session_do_request
from cmstestsuite.web.AWSRequests import \
    AWSLoginRequest, AWSSubmissionViewRequest
from cmstestsuite.web.CWSRequests import CWSLoginRequest, SubmitRequest


logger = logging.getLogger(__name__)


# CONFIG is populated by our test script.
CONFIG = {
    'VERBOSITY': 0,
}


# cms_config holds the decoded-JSON of the cms.conf configuration file.
cms_config = None


# List of users and tasks we created as part of the test.
created_users = {}
created_tasks = {}


# Information on the administrator running the tests.
admin_info = {}


# Base URLs for AWS and CWS
AWS_BASE_URL = "http://localhost:8889/"
CWS_BASE_URL = "http://localhost:8888/"


# Sessions to access AWS and CWS.
aws_session = None
cws_session = None


def get_aws_session():
    global aws_session
    if aws_session is None:
        aws_session = requests.Session()
        AWSLoginRequest(aws_session,
                        admin_info["username"], admin_info["password"],
                        base_url=AWS_BASE_URL).execute()
    return aws_session


def get_cws_session(user_id):
    global cws_session
    if cws_session is None:
        cws_session = requests.Session()
        username = created_users[user_id]['username']
        password = created_users[user_id]['password']
        CWSLoginRequest(
            cws_session, username, password, base_url=CWS_BASE_URL).execute()
    return cws_session


class FrameworkException(Exception):
    pass


def read_cms_config():
    global cms_config
    cms_config = json.load(io.open("%(CONFIG_PATH)s" % CONFIG,
                                   "rt", encoding="utf-8"))


def get_cms_config():
    if cms_config is None:
        read_cms_config()
    return cms_config


def sh(cmdline, ignore_failure=False):
    """Execute a simple shell command.

    If cmdline is a string, it is passed to sh -c verbatim.  All escaping must
    be performed by the user. If cmdline is an array, then no escaping is
    required.

    """
    if CONFIG["VERBOSITY"] >= 1:
        logger.info(str('$' + cmdline))
    if CONFIG["VERBOSITY"] >= 3:
        cmdline += ' > /dev/null 2>&1'
    if isinstance(cmdline, list):
        ret = subprocess.call(cmdline)
    else:
        ret = os.system(cmdline)
    if not ignore_failure and ret != 0:
        raise FrameworkException(
            "Execution failed with %d/%d. Tried to execute:\n%s\n" %
            (ret & 0xff, ret >> 8, cmdline))


def configure_cms(options):
    """Creates the cms.conf file, setting any parameters as requested.

    The parameters are substituted in textually, and thus this may be
    quite fragile.

    options (dict): mapping from parameter to textual JSON argument.

    """
    with io.open("%(TEST_DIR)s/config/cms.conf.sample" % CONFIG,
                 "rt", encoding="utf-8") as in_f:
        lines = in_f.readlines()

    unset = set(options.keys())
    for i, line in enumerate(lines):
        g = re.match(r'^(\s*)"([^"]+)":', line)
        if g:
            whitespace, key = g.groups()
            if key in unset:
                lines[i] = '%s"%s": %s,\n' % (whitespace, key, options[key])
                unset.remove(key)

    with io.open("%(CONFIG_PATH)s" % CONFIG, "wt", encoding="utf-8") as out_f:
        for l in lines:
            out_f.write(l)

    if unset:
        print("These configuration items were not set:")
        print("  " + ", ".join(sorted(list(unset))))

    # Load the config database.
    read_cms_config()


def combine_coverage():
    logger.info("Combining coverage results.")
<<<<<<< HEAD
    sh("/opt/pypy2-v5.4.1-linux64/bin/pypy -m coverage combine")
=======
    sh(sys.executable + " -m coverage combine")
>>>>>>> be4b05a7


def initialize_aws(rand):
    """Create an admin and logs in

    rand (int): some random bit to add to the admin username.

    """
    logger.info("Creating admin...")
    admin_info["username"] = "admin%s" % rand
    admin_info["password"] = "adminpwd"
    sh(sys.executable + " cmscontrib/AddAdmin.py %(username)s -p %(password)s"
       % admin_info)


def admin_req(path, args=None, files=None):
    session = get_aws_session()
    return session_do_request(session, AWS_BASE_URL + path, args, files)


def get_tasks():
    '''Return a list of existing tasks, returned as a dictionary of
      'taskname' => { 'id': ..., 'title': ... }

    '''
    r = admin_req('tasks')
    groups = re.findall(r'''
        <tr>\s*
        <td><a\s+href="./task/(\d+)">(.*)</a></td>\s*
        <td>(.*)</td>\s*
        ''', r.text, re.X)
    tasks = {}
    for g in groups:
        id, name, title = g
        id = int(id)
        tasks[name] = {
            'title': title,
            'id': id,
        }

    return tasks


def get_users(contest_id):
    '''Return a list of existing users, returned as a dictionary of
      'username' => { 'id': ..., 'firstname': ..., 'lastname': ... }

    '''
    r = admin_req('contest/' + str(contest_id) + '/users')
    groups = re.findall(r'''
        <tr> \s*
        <td> \s* (.*) \s* </td> \s*
        <td> \s* (.*) \s* </td> \s*
        <td><a\s+href="./user/(\d+)">(.*)</a></td>
    ''', r.text, re.X)
    users = {}
    for g in groups:
        firstname, lastname, id, username = g
        id = int(id)
        users[username] = {
            'firstname': firstname,
            'lastname': lastname,
            'id': id,
        }

    return users


def add_contest(**kwargs):
    add_args = {
        "name": kwargs.get('name'),
        "description": kwargs.get('description'),
    }
    resp = admin_req('contests/add', args=add_args)
    # Contest ID is returned as HTTP response.
    page = resp.text
    match = re.search(
        r'<form enctype="multipart/form-data" action="../contest/([0-9]+)" '
        'method="POST" name="edit_contest">',
        page)
    if match is not None:
        contest_id = int(match.groups()[0])
        admin_req('contest/%s' % contest_id, args=kwargs)
        return contest_id
    else:
        raise FrameworkException("Unable to create contest.")


def add_task(**kwargs):
    add_args = {
        "name": kwargs.get('name'),
        "title": kwargs.get('title'),
    }
    r = admin_req('tasks/add', args=add_args)
    response = r.text
    match_task_id = re.search(r'/task/([0-9]+)$', r.url)
    match_dataset_id = re.search(r'/dataset/([0-9]+)', response)
    if match_task_id and match_dataset_id:
        task_id = int(match_task_id.group(1))
        dataset_id = int(match_dataset_id.group(1))
        edit_args = {}
        for k, v in kwargs.iteritems():
            edit_args[k.replace("{{dataset_id}}", str(dataset_id))] = v
        r = admin_req('task/%s' % task_id, args=edit_args)
        created_tasks[task_id] = kwargs
    else:
        raise FrameworkException("Unable to create task.")

    r = admin_req('contest/' + kwargs["contest_id"] + '/tasks/add',
                  args={"task_id": str(task_id)})
    g = re.search('<input type="radio" name="task_id" value="' +
                  str(task_id) + '"/>', r.text)
    if g:
        return task_id
    else:
        raise FrameworkException("Unable to assign task to contest.")


def add_manager(task_id, manager):
    args = {}
    files = [
        ('manager', manager),
    ]
    dataset_id = get_task_active_dataset_id(task_id)
    admin_req('dataset/%d/managers/add' % dataset_id, files=files, args=args)


def get_task_active_dataset_id(task_id):
    resp = admin_req('task/%d' % task_id)
    page = resp.text
    match = re.search(
        r'id="title_dataset_([0-9]+).* \(Live\)</',
        page)
    if match is None:
        raise FrameworkException("Unable to create contest.")
    dataset_id = int(match.groups()[0])
    return dataset_id


def add_testcase(task_id, num, input_file, output_file, public):
    files = [
        ('input', input_file),
        ('output', output_file),
    ]
    args = {}
    args["codename"] = "%03d" % num
    if public:
        args['public'] = '1'
    dataset_id = get_task_active_dataset_id(task_id)
    admin_req('dataset/%d/testcases/add' % dataset_id, files=files, args=args)


def add_user(**kwargs):
    r = admin_req('users/add', args=kwargs)
    g = re.search(r'/user/([0-9]+)$', r.url)
    if g:
        user_id = int(g.group(1))
        created_users[user_id] = kwargs
    else:
        raise FrameworkException("Unable to create user.")

    kwargs["user_id"] = user_id
    r = admin_req('contest/' + kwargs["contest_id"] + '/users/add',
                  args=kwargs)
    g = re.search('<input type="radio" name="user_id" value="' +
                  str(user_id) + '"/>', r.text)
    if g:
        return user_id
    else:
        raise FrameworkException("Unable to create participation.")


def add_existing_task(task_id, **kwargs):
    '''Add information about an existing task to our database so that we can
    use it for submitting later.'''
    created_tasks[task_id] = kwargs


def add_existing_user(user_id, **kwargs):
    '''Add information about an existing user to our database so that we can
    use it for submitting later.'''
    created_users[user_id] = kwargs


def cws_submit(contest_id, task_id, user_id, submission_format,
               filenames, language):
    task = (task_id, created_tasks[task_id]['name'])

    session = get_cws_session(user_id)
    sr = SubmitRequest(session, task, base_url=CWS_BASE_URL,
                       submission_format=submission_format,
                       filenames=filenames)
    sr.execute()
    submission_id = sr.get_submission_id()

    if submission_id is None:
        raise FrameworkException("Failed to submit solution.")

    return submission_id


def get_evaluation_result(contest_id, submission_id, timeout=60):
    WAITING_STATUSES = re.compile(
        r'Compiling\.\.\.|Evaluating\.\.\.|Scoring\.\.\.|Evaluated')
    COMPLETED_STATUS = re.compile(
        r'Compilation failed|Evaluated \(|Scored \(')

    session = get_aws_session()
    sleep_interval = 0.1
    while timeout > 0:
        timeout -= sleep_interval

        sr = AWSSubmissionViewRequest(session,
                                      submission_id,
                                      base_url=AWS_BASE_URL)
        sr.execute()

        result = sr.get_submission_info()
        status = result['status']

        if COMPLETED_STATUS.search(status):
            return result

        if WAITING_STATUSES.search(status):
            time.sleep(sleep_interval)
            continue

        raise FrameworkException("Unknown submission status: %s" % status)

    raise FrameworkException("Waited too long for result.")<|MERGE_RESOLUTION|>--- conflicted
+++ resolved
@@ -169,11 +169,7 @@
 
 def combine_coverage():
     logger.info("Combining coverage results.")
-<<<<<<< HEAD
-    sh("/opt/pypy2-v5.4.1-linux64/bin/pypy -m coverage combine")
-=======
     sh(sys.executable + " -m coverage combine")
->>>>>>> be4b05a7
 
 
 def initialize_aws(rand):
