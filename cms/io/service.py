#!/usr/bin/env python3

# Contest Management System - http://cms-dev.github.io/
# Copyright © 2010-2014 Giovanni Mascellani <mascellani@poisson.phc.unipi.it>
# Copyright © 2010-2016 Stefano Maggiolo <s.maggiolo@gmail.com>
# Copyright © 2010-2012 Matteo Boscariol <boscarim@hotmail.com>
# Copyright © 2013 Luca Wehrstedt <luca.wehrstedt@gmail.com>
# Copyright © 2019 Edoardo Morassutto <edoardo.morassutto@gmail.com>
#
# This program is free software: you can redistribute it and/or modify
# it under the terms of the GNU Affero General Public License as
# published by the Free Software Foundation, either version 3 of the
# License, or (at your option) any later version.
#
# This program is distributed in the hope that it will be useful,
# but WITHOUT ANY WARRANTY; without even the implied warranty of
# MERCHANTABILITY or FITNESS FOR A PARTICULAR PURPOSE.  See the
# GNU Affero General Public License for more details.
#
# You should have received a copy of the GNU Affero General Public License
# along with this program.  If not, see <http://www.gnu.org/licenses/>.

"""This file defines classes to handle asynchronous RPC communication
using gevent and JSON encoding.

"""

import errno
import functools
import ipaddress
import logging
import os
import pwd
import signal
import socket
import time

import gevent
import gevent.event
import gevent.socket
from gevent.backdoor import BackdoorServer
from gevent.server import StreamServer

from cms import ConfigError, config, mkdir, ServiceCoord, Address, \
    get_service_address
from cms.log import root_logger, shell_handler, ServiceFilter, \
    DetailedFormatter, LogServiceHandler, FileHandler
from .rpc import rpc_method, RemoteServiceServer, RemoteServiceClient, \
    FakeRemoteServiceClient


logger = logging.getLogger(__name__)


def repeater(func, period):
    """Repeatedly call the given function.

    Continuosly calls the given function, over and over. For a call to
    be issued the previous one needs to have returned, and at least the
    given number of seconds needs to have passed. Raised exceptions are
    caught, logged and then suppressed.

    func (function): the function to call.
    period (float): the desired interval between successive calls.

    """
    while True:
        call = time.monotonic()

        try:
            func()
        except Exception:
            logger.error("Unexpected error.", exc_info=True)

        gevent.sleep(max(call + period - time.monotonic(), 0))


class Service:

    def __init__(self, shard=0):
        signal.signal(signal.SIGINT, lambda unused_x, unused_y: self.exit())

        self.name = self.__class__.__name__
        self.shard = shard
        self._my_coord = ServiceCoord(self.name, self.shard)

        # Dictionaries of (to be) connected RemoteServiceClients.
        self.remote_services = {}

        self.initialize_logging()

        # We setup the listening address for services which want to
        # connect with us.
        try:
            address = get_service_address(self._my_coord)
        except KeyError:
            raise ConfigError("Unable to find address for service %r. "
                              "Is it specified in core_services in cms.conf?" %
                              (self._my_coord,))

        info = socket.getaddrinfo(address.ip, address.port)
        self.rpc_server = StreamServer(info[0][-1][:2], self._connection_handler)
        self.backdoor = None

    def initialize_logging(self):
        """Set up additional logging handlers.

        What we do, in detail, is to add a logger to file (whose
        filename depends on the coords) and a remote logger to a
        LogService. We also attach the service coords to all log
        messages.

        """
        filter_ = ServiceFilter(self.name, self.shard)

        # Update shell handler to attach service coords.
        shell_handler.addFilter(filter_)

        # Determine location of log file, and make directories.
        log_dir = os.path.join(config.log_dir,
                               "%s-%d" % (self.name, self.shard))
        mkdir(config.log_dir)
        mkdir(log_dir)

        log_filename = time.strftime("%Y-%m-%d-%H-%M-%S.log")

        # Install a file handler.
        os.makedirs(log_dir, exist_ok=True)
        file_handler = FileHandler(os.path.join(log_dir, log_filename),
                                   mode='w', encoding='utf-8')
        if config.file_log_debug:
            file_log_level = logging.DEBUG
        else:
            file_log_level = logging.INFO
        file_handler.setLevel(file_log_level)
        file_handler.setFormatter(DetailedFormatter(False))
        file_handler.addFilter(filter_)
        root_logger.addHandler(file_handler)

        # Provide a symlink to the latest log file.
        try:
            os.remove(os.path.join(log_dir, "last.log"))
        except OSError:
            pass
        os.symlink(log_filename, os.path.join(log_dir, "last.log"))

        # Setup a remote LogService handler (except when we already are
        # LogService, to avoid circular logging).
        if self.name != "LogService":
            log_service = self.connect_to(ServiceCoord("LogService", 0))
            remote_handler = LogServiceHandler(log_service)
            remote_handler.setLevel(logging.INFO)
            remote_handler.addFilter(filter_)
            root_logger.addHandler(remote_handler)

    def _connection_handler(self, sock, address):
        """Receive and act upon an incoming connection.

        A new RemoteServiceServer is spawned to take care of the new
        connection.

        """
<<<<<<< HEAD
        try:
            ipaddr, port = address[:2]
            address = Address(ipaddr, port)
        except OSError:
            logger.warning("Unexpected error.", exc_info=True)
            return
=======
        address = Address(address[0], address[1])
>>>>>>> 0401c533
        remote_service = RemoteServiceServer(self, address)
        remote_service.handle(sock)

    def connect_to(self, coord, on_connect=None, on_disconnect=None,
                   must_be_present=True):
        """Return a proxy to a remote service.

        Obtain a communication channel to the remote service at the
        given coord (reusing an existing one, if possible), attach the
        on_connect and on_disconnect handlers and return it.

        coord (ServiceCoord): the coord of the service to connect to.
        on_connect (function|None): to be called when the service
            connects.
        on_disconnect (function|None): to be called when it
            disconnects.
        must_be_present (bool): if True, the coord must be present in
            the configuration; otherwise, it can be missing and in
            that case the return value is a fake client (that is, a
            client that never connects and ignores all calls).

        return (RemoteServiceClient): a proxy to that service.

        """
        if coord not in self.remote_services:
            try:
                service = RemoteServiceClient(coord, auto_retry=0.5)
            except KeyError:
                # The coordinates are invalid: raise a ConfigError if
                # the service was needed, or return a dummy client if
                # the service was optional.
                if must_be_present:
                    raise ConfigError("Missing address and port for %s "
                                      "in cms.conf." % (coord, ))
                else:
                    service = FakeRemoteServiceClient(coord, None)
            service.connect()
            self.remote_services[coord] = service
        else:
            service = self.remote_services[coord]

        if on_connect is not None:
            service.add_on_connect_handler(on_connect)

        if on_disconnect is not None:
            service.add_on_disconnect_handler(on_disconnect)

        return service

    def add_timeout(self, func, plus, seconds, immediately=False):
        """Register a function to be called repeatedly.

        func (function): the function to call.
        plus (object): additional data to pass to the function.
        seconds (float): the minimum interval between successive calls
            (may be larger if a call doesn't return on time).
        immediately (bool): whether to call right off or wait also
            before the first call.

        """
        if plus is None:
            plus = {}
        func = functools.partial(func, **plus)
        if immediately:
            gevent.spawn(repeater, func, seconds)
        else:
            gevent.spawn_later(seconds, repeater, func, seconds)

    def exit(self):
        """Terminate the service at the next step.

        """
        logger.warning("%r received request to shut down.", self._my_coord)
        self.rpc_server.stop()

    def get_backdoor_path(self):
        """Return the path for a UNIX domain socket to use as backdoor.

        """
        return os.path.join(config.run_dir, "%s_%d" % (self.name, self.shard))

    @rpc_method
    def start_backdoor(self, backlog=50):
        """Start a backdoor server on a local UNIX domain socket.

        """
        backdoor_path = self.get_backdoor_path()
        try:
            os.remove(backdoor_path)
        except FileNotFoundError:
            pass
        else:
            logger.warning("A backdoor socket has been found and deleted.")
        mkdir(os.path.dirname(backdoor_path))
        backdoor_sock = gevent.socket.socket(socket.AF_UNIX,
                                             socket.SOCK_STREAM)
        backdoor_sock.setblocking(0)
        backdoor_sock.bind(backdoor_path)
        user = pwd.getpwnam(config.cmsuser)
        # We would like to also set the user to "cmsuser" but only root
        # can do that. Therefore we limit ourselves to the group.
        os.chown(backdoor_path, os.getuid(), user.pw_gid)
        os.chmod(backdoor_path, 0o770)
        backdoor_sock.listen(backlog)
        self.backdoor = BackdoorServer(backdoor_sock, locals={'service': self})
        self.backdoor.start()

    @rpc_method
    def stop_backdoor(self):
        """Stop a backdoor server started by start_backdoor.

        """
        if self.backdoor is not None:
            self.backdoor.stop()
        backdoor_path = self.get_backdoor_path()
        try:
            os.remove(backdoor_path)
        except FileNotFoundError:
            pass

    def run(self):
        """Starts the main loop of the service.

        return (bool): True if successful.

        """
        try:
            self.rpc_server.start()

        # This extends OSError and thus must come before it.
        except socket.gaierror:
            logger.critical("Service %s could not listen on "
                            "specified address, because it cannot "
                            "be resolved.", self.name)
            return False

        except OSError as error:
            if error.errno == errno.EADDRINUSE:
                logger.critical("Listening port %s for service %s is "
                                "already in use, quitting.",
                                self.rpc_server.address.port, self.name)
                return False
            elif error.errno == errno.EADDRNOTAVAIL:
                logger.critical("Service %s could not listen on "
                                "specified address, because it is not "
                                "available.", self.name)
                return False
            else:
                raise

        if config.backdoor:
            self.start_backdoor()

        logger.info("%s %d up and running!", *self._my_coord)

        # This call will block until self.rpc_server.stop() is called.
        self.rpc_server.serve_forever()

        logger.info("%s %d is shutting down", *self._my_coord)

        if config.backdoor:
            self.stop_backdoor()

        self._disconnect_all()
        return True

    def _disconnect_all(self):
        """Disconnect all remote services.

        """
        for service in self.remote_services.values():
            if service.connected:
                service.disconnect()

    @rpc_method
    def echo(self, string):
        """Simple RPC method.

        string (string): the string to be echoed.
        return (string): string, again.

        """
        return string

    @rpc_method
    def quit(self, reason=""):
        """Shut down the service

        reason (string): why, oh why, you want me down?

        """
        logger.info("Trying to exit as asked by another service (%s).", reason)
        self.exit()<|MERGE_RESOLUTION|>--- conflicted
+++ resolved
@@ -160,16 +160,7 @@
         connection.
 
         """
-<<<<<<< HEAD
-        try:
-            ipaddr, port = address[:2]
-            address = Address(ipaddr, port)
-        except OSError:
-            logger.warning("Unexpected error.", exc_info=True)
-            return
-=======
         address = Address(address[0], address[1])
->>>>>>> 0401c533
         remote_service = RemoteServiceServer(self, address)
         remote_service.handle(sock)
 
