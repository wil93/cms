#!/usr/bin/env python2
# -*- coding: utf-8 -*-

# Contest Management System - http://cms-dev.github.io/
# Copyright © 2010-2014 Giovanni Mascellani <mascellani@poisson.phc.unipi.it>
# Copyright © 2010-2016 Stefano Maggiolo <s.maggiolo@gmail.com>
# Copyright © 2010-2012 Matteo Boscariol <boscarim@hotmail.com>
# Copyright © 2013-2015 Luca Wehrstedt <luca.wehrstedt@gmail.com>
# Copyright © 2013 Bernard Blackham <bernard@largestprime.net>
# Copyright © 2014 Artem Iglikov <artem.iglikov@gmail.com>
#
# This program is free software: you can redistribute it and/or modify
# it under the terms of the GNU Affero General Public License as
# published by the Free Software Foundation, either version 3 of the
# License, or (at your option) any later version.
#
# This program is distributed in the hope that it will be useful,
# but WITHOUT ANY WARRANTY; without even the implied warranty of
# MERCHANTABILITY or FITNESS FOR A PARTICULAR PURPOSE.  See the
# GNU Affero General Public License for more details.
#
# You should have received a copy of the GNU Affero General Public License
# along with this program.  If not, see <http://www.gnu.org/licenses/>.

"""Evaluation service. It takes care of receiving submissions from the
contestants, transforming them in operations (compilation, execution,
...), queuing them with the right priority, and dispatching them to
the workers. Also, it collects the results from the workers and build
the current ranking.

"""

from __future__ import absolute_import
from __future__ import print_function
from __future__ import unicode_literals

import logging

from collections import defaultdict
from datetime import timedelta
from functools import wraps

import gevent.coros

from sqlalchemy import func, not_
from sqlalchemy.exc import IntegrityError
from sqlalchemy.orm import joinedload

from cms import ServiceCoord, get_service_shards
from cms.io import Executor, TriggeredService, rpc_method
from cms.db import SessionGen, Dataset, Submission, SubmissionResult, Task, \
    UserTest
from cms.service import get_datasets_to_judge, \
    get_submissions, get_submission_results
from cms.grading.Job import JobGroup

from .esoperations import ESOperation, get_relevant_operations, \
    get_submissions_operations, get_user_tests_operations, \
    submission_get_operations, submission_to_evaluate, \
    user_test_get_operations
from .flushingdict import FlushingDict
from .workerpool import WorkerPool


logger = logging.getLogger(__name__)


class EvaluationExecutor(Executor):

    # Real maximum number of operations to be sent to a worker.
    MAX_OPERATIONS_PER_BATCH = 25

    def __init__(self, evaluation_service):
        """Create the single executor for ES.

        The executor just delegates work to the worker pool.

        """
        super(EvaluationExecutor, self).__init__(True)

        self.evaluation_service = evaluation_service
        self.pool = WorkerPool(self.evaluation_service)

        # List of QueueItem (ESOperation) we have extracted from the
        # queue, but not yet finished to execute.
        self._currently_executing = []

        # Lock used to guard the currently executing operations
        self._current_execution_lock = gevent.coros.RLock()

        # Whether execute need to drop the currently executing
        # operation.
        self._drop_current = False

        for i in xrange(get_service_shards("Worker")):
            worker = ServiceCoord("Worker", i)
            self.pool.add_worker(worker)

    def __contains__(self, item):
        """Return whether the item is in execution.

        item (QueueItem): an item to search.

        return (bool): True if item is in the queue, or if it is the
            item already extracted but not given to the workers yet,
            or if it is being executed by a worker.

        """
        return super(EvaluationExecutor, self).__contains__(item) or \
            item in self._currently_executing or \
            item in self.pool

    def max_operations_per_batch(self):
        """Return the maximum number of operations per batch.

        We derive the number from the length of the queue divided by
        the number of workers, with a cap at MAX_OPERATIONS_PER_BATCH.

        """
        # TODO: len(self.pool) is the total number of workers,
        # included those that are disabled.
        ratio = len(self._operation_queue) // len(self.pool) + 1
        ret = min(max(ratio, 1), EvaluationExecutor.MAX_OPERATIONS_PER_BATCH)
        logger.info("Ratio is %d, executing %d operations together.",
                    ratio, ret)
        return ret

    def execute(self, entries):
        """Execute a batch of operations in the queue.

        The operations might not be executed immediately because of
        lack of workers.

        entries ([QueueEntry]): entries containing the operations to
            perform.

        """
        with self._current_execution_lock:
            self._currently_executing = []
            for entry in entries:
                operation = entry.item
                # Side data is attached to the operation sent to the
                # worker pool. In case the operation is lost, the pool
                # will return it to us, and we will use it to
                # re-enqueue it.
                operation.side_data = (entry.priority, entry.timestamp)
                self._currently_executing.append(operation)
        res = None
        while len(self._currently_executing) > 0:
            self.pool.wait_for_workers()
            with self._current_execution_lock:
                if len(self._currently_executing) == 0:
                    break
                res = self.pool.acquire_worker(self._currently_executing)
                if res is not None:
                    self._drop_current = False
                    self._currently_executing = []
                    break

    def dequeue(self, operation):
        """Remove an item from the queue.

        We need to override dequeue because the operation to dequeue
        might have already been extracted, but not yet executed.

        operation (ESOperation)

        """
        try:
            super(EvaluationExecutor, self).dequeue(operation)
        except KeyError:
            with self._current_execution_lock:
                for i in range(len(self._currently_executing)):
                    if self._currently_executing[i] == operation:
                        del self._currently_executing[i]
                        return
            raise


def with_post_finish_lock(func):
    """Decorator for locking on self.post_finish_lock.

    Ensures that no more than one decorated function is executing at
    the same time.

    """
    @wraps(func)
    def wrapped(self, *args, **kwargs):
        with self.post_finish_lock:
            return func(self, *args, **kwargs)
    return wrapped


class Result(object):
    """An object grouping the results obtained from a worker for an
    operation.

    """

    def __init__(self, job, job_success):
        self.job = job
        self.job_success = job_success


class EvaluationService(TriggeredService):
    """Evaluation service.

    """

    MAX_COMPILATION_TRIES = 3
    MAX_EVALUATION_TRIES = 3
    MAX_USER_TEST_COMPILATION_TRIES = 3
    MAX_USER_TEST_EVALUATION_TRIES = 3

    INVALIDATE_COMPILATION = 0
    INVALIDATE_EVALUATION = 1

    # How often we check for stale workers.
    WORKER_TIMEOUT_CHECK_TIME = timedelta(seconds=300)

    # How often we check if a worker is connected.
    WORKER_CONNECTION_CHECK_TIME = timedelta(seconds=10)

<<<<<<< HEAD
    def __init__(self, shard, contest_id=None):
=======
    # How many worker results we accumulate before processing them.
    RESULT_CACHE_SIZE = 100
    # The maximum time since the last result before processing.
    MAX_FLUSHING_TIME_SECONDS = 2

    def __init__(self, shard, contest_id):
>>>>>>> 5d11807d
        super(EvaluationService, self).__init__(shard)

        self.contest_id = contest_id

        # Cache holding the results from the worker until they are
        # written to the DB.
        self.result_cache = FlushingDict(
            EvaluationService.RESULT_CACHE_SIZE,
            EvaluationService.MAX_FLUSHING_TIME_SECONDS,
            self.write_results)

        # This lock is used to avoid inserting in the queue (which
        # itself is already thread-safe) an operation which is already
        # being processed. Such operation might be in one of the
        # following state:
        # 1. in the queue;
        # 2. extracted from the queue by the executor, but not yet
        #    dispatched to a worker;
        # 3. being processed by a worker ("in the worker pool");
        # 4. being processed by action_finished, but with the results
        #    not yet written to the database.
        # 5. with results written in the database.
        #
        # The methods enqueuing operations already check that the
        # operation is not in state 5, and enqueue() checks that it is
        # not in the first three states.
        #
        # Therefore, the lock guarantees that the methods adding
        # operations to the queue (_missing_operations,
        # invalidate_submission, enqueue) are not executed
        # concurrently with action_finished to avoid picking
        # operations in state 4.
        self.post_finish_lock = gevent.coros.RLock()

        self.scoring_service = self.connect_to(
            ServiceCoord("ScoringService", 0))

        self.add_executor(EvaluationExecutor(self))
        self.start_sweeper(117.0)

        self.add_timeout(self.check_workers_timeout, None,
                         EvaluationService.WORKER_TIMEOUT_CHECK_TIME
                         .total_seconds(),
                         immediately=False)
        self.add_timeout(self.check_workers_connection, None,
                         EvaluationService.WORKER_CONNECTION_CHECK_TIME
                         .total_seconds(),
                         immediately=False)

    def submission_enqueue_operations(self, submission):
        """Push in queue the operations required by a submission.

        submission (Submission): a submission.

        return (int): the number of actually enqueued operations.

        """
        new_operations = 0
        for dataset in get_datasets_to_judge(submission.task):
            submission_result = submission.get_result(dataset)
            number_of_operations = 0
            for operation, priority, timestamp in submission_get_operations(
                    submission_result, submission, dataset):
                number_of_operations += 1
                if self.enqueue(operation, priority, timestamp):
                    new_operations += 1

            # If we got 0 operations, but the submission result is to
            # evaluate, it means that we just need to finalize the
            # evaluation.
            if number_of_operations == 0 and submission_to_evaluate(
                    submission_result):
                logger.info("Result %d(%d) has already all evaluations, "
                            "finalizing it.", submission.id, dataset.id)
                submission_result.set_evaluation_outcome()
                submission_result.sa_session.commit()
                self.evaluation_ended(submission_result)

        return new_operations

    def user_test_enqueue_operations(self, user_test):
        """Push in queue the operations required by a user test.

        user_test (UserTest): a user test.

        return (int): the number of actually enqueued operations.

        """
        new_operations = 0
        for dataset in get_datasets_to_judge(user_test.task):
            for operation, priority, timestamp in user_test_get_operations(
                    user_test, dataset):
                if self.enqueue(operation, priority, timestamp):
                    new_operations += 1

        return new_operations

    @with_post_finish_lock
    def _missing_operations(self):
        """Look in the database for submissions that have not been compiled or
        evaluated for no good reasons. Put the missing operation in
        the queue.

        """
        counter = 0
        with SessionGen() as session:

            for operation, timestamp, priority in \
                    get_submissions_operations(session, self.contest_id):
                if self.enqueue(operation, timestamp, priority):
                    counter += 1

            for operation, timestamp, priority in \
                    get_user_tests_operations(session, self.contest_id):
                if self.enqueue(operation, timestamp, priority):
                    counter += 1

        return counter

    @rpc_method
    def submissions_status(self):
        """Returns a dictionary of statistics about the number of
        submissions on a specific status. There are seven statuses:
        evaluated, compilation failed, evaluating, compiling, maximum
        number of attempts of compilations reached, the same for
        evaluations, and finally 'I have no idea what's
        happening'. The last three should not happen and require a
        check from the admin.

        The status of a submission is checked on its result for the
        active dataset of its task.

        return (dict): statistics on the submissions.

        """
        # TODO: at the moment this counts all submission results for
        # the live datasets. It is interesting to show also numbers
        # for the datasets with autojudge, and for all datasets.
        stats = {}
        with SessionGen() as session:
            base_query = session\
                .query(func.count(SubmissionResult.submission_id))\
                .select_from(SubmissionResult)\
                .join(Dataset)\
                .join(Task, Dataset.task_id == Task.id)\
                .filter(Task.active_dataset_id == SubmissionResult.dataset_id)
            if self.contest_id is not None:
                base_query = base_query\
                    .filter(Task.contest_id == self.contest_id)

            compiled = base_query.filter(SubmissionResult.filter_compiled())
            evaluated = compiled.filter(SubmissionResult.filter_evaluated())
            not_compiled = base_query.filter(
                not_(SubmissionResult.filter_compiled()))
            not_evaluated = compiled.filter(
                SubmissionResult.filter_compilation_succeeded(),
                not_(SubmissionResult.filter_evaluated()))

            queries = {}
            queries['compiling'] = not_compiled.filter(
                SubmissionResult.compilation_tries <
                EvaluationService.MAX_COMPILATION_TRIES)
            queries['max_compilations'] = not_compiled.filter(
                SubmissionResult.compilation_tries >=
                EvaluationService.MAX_COMPILATION_TRIES)
            queries['compilation_fail'] = base_query.filter(
                SubmissionResult.filter_compilation_failed())
            queries['evaluating'] = not_evaluated.filter(
                SubmissionResult.evaluation_tries <
                EvaluationService.MAX_EVALUATION_TRIES)
            queries['max_evaluations'] = not_evaluated.filter(
                SubmissionResult.evaluation_tries >=
                EvaluationService.MAX_EVALUATION_TRIES)
            queries['scoring'] = evaluated.filter(
                not_(SubmissionResult.filter_scored()))
            queries['scored'] = evaluated.filter(
                SubmissionResult.filter_scored())
            queries['total'] = base_query

            stats = {}
            keys = queries.keys()
            results = queries[keys[0]].union_all(
                *(queries[key] for key in keys[1:])).all()

        for i in range(len(keys)):
            stats[keys[i]] = results[i][0]
        stats['invalid'] = 2 * stats['total'] - sum(stats.itervalues())

        return stats

    @rpc_method
    def workers_status(self):
        """Returns a dictionary (indexed by shard number) whose values
        are the information about the corresponding worker. See
        WorkerPool.get_status for more details.

        returns (dict): the dict with the workers information.

        """
        return self.get_executor().pool.get_status()

    def check_workers_timeout(self):
        """We ask WorkerPool for the unresponsive workers, and we put
        again their operations in the queue.

        """
        lost_operations = self.get_executor().pool.check_timeouts()
        for operation in lost_operations:
            logger.info("Operation %s put again in the queue because of "
                        "worker timeout.", operation)
            priority, timestamp = operation.side_data
            self.enqueue(operation, priority, timestamp)
        return True

    def check_workers_connection(self):
        """We ask WorkerPool for the unconnected workers, and we put
        again their operations in the queue.

        """
        lost_operations = self.get_executor().pool.check_connections()
        for operation in lost_operations:
            logger.info("Operation %s put again in the queue because of "
                        "disconnected worker.", operation)
            priority, timestamp = operation.side_data
            self.enqueue(operation, priority, timestamp)
        return True

    @with_post_finish_lock
    def enqueue(self, operation, priority, timestamp):
        """Push an operation in the queue.

        Push an operation in the operation queue if the submission is
        not already in the queue or assigned to a worker.

        operation (ESOperation): the operation to put in the queue.
        priority (int): the priority of the operation.
        timestamp (datetime): the time of the submission.

        return (bool): True if pushed, False if not.

        """
        if operation in self.get_executor() or operation in self.result_cache:
            return False

        # enqueue() returns the number of successful pushes.
        return super(EvaluationService, self).enqueue(
            operation, priority, timestamp) > 0

    @with_post_finish_lock
    def action_finished(self, data, shard, error=None):
        """Callback from a worker, to signal that is finished some
        action (compilation or evaluation).

        data (dict): the JobGroup, exported to dict.
        shard (int): the shard finishing the action.

        """
        # We notify the pool that the worker is available again for
        # further work (no matter how the current request turned out,
        # even if the worker encountered an error). If the pool
        # informs us that the data produced by the worker has to be
        # ignored (by returning True) we interrupt the execution of
        # this method and do nothing because in that case we know the
        # operation has returned to the queue and perhaps already been
        # reassigned to another worker.
        to_ignore = self.get_executor().pool.release_worker(shard)
        if to_ignore is True:
            logger.info("Ignored result from worker %s as requested.", shard)
            return

        job_group = None
        job_group_success = True
        if error is not None:
            logger.error("Received error from Worker: `%s'.", error)
            job_group_success = False

        else:
            try:
                job_group = JobGroup.import_from_dict(data)
            except:
                logger.error("Couldn't build JobGroup for data %s.", data,
                             exc_info=True)
                job_group_success = False

        if job_group_success:
            for job in job_group.jobs:
                operation = ESOperation.from_dict(job.operation)
                logger.info("`%s' completed. Success: %s.",
                            operation, job.success)
                if isinstance(to_ignore, list) and operation in to_ignore:
                    logger.info("`%s' result ignored as requested", operation)
                else:
                    self.result_cache.add(operation, Result(job, job.success))

    @with_post_finish_lock
    def write_results(self, items):
        """Receive worker results from the cache and writes them to the DB.

        Grouping results together by object (i.e., submission result
        or user test result) and type (compilation or evaluation)
        allows this method to talk less to the DB, for example by
        retrieving datasets and submission results only once instead
        of once for every result.

        items ([(operation, Result)]): the results received by ES but
            not yet written to the db.

        """
        logger.info("Starting commit process...")

        # Reorganize the results by submission/usertest result and
        # operation type (i.e., group together the testcase
        # evaluations for the same submission and dataset).
        by_object_and_type = defaultdict(list)
        for operation, result in items:
            t = (operation.type_, operation.object_id, operation.dataset_id)
            by_object_and_type[t].append((operation, result))

        with SessionGen() as session:
            # Dictionary holding the objects we use repeatedly,
            # indexed by id, to avoid querying them multiple times.
            # TODO: this pattern is used in WorkerPool and should be
            # abstracted away.
            datasets = dict()
            subs = dict()
            srs = dict()

            for key, operation_results in by_object_and_type.iteritems():
                type_, object_id, dataset_id = key

                # Get dataset.
                if dataset_id not in datasets:
                    datasets[dataset_id] = session.query(Dataset)\
                        .filter(Dataset.id == dataset_id)\
                        .options(joinedload(Dataset.testcases))\
                        .first()
                dataset = datasets[dataset_id]
                if dataset is None:
                    logger.error("Could not find dataset %d in the database.",
                                 dataset_id)
                    continue

                # Get submission or user test, and their results.
                if type_ in [ESOperation.COMPILATION, ESOperation.EVALUATION]:
                    if object_id not in subs:
                        subs[object_id] = \
                            Submission.get_from_id(object_id, session)
                    object_ = subs[object_id]
                    if object_ is None:
                        logger.error("Could not find submission %d "
                                     "in the database.", object_id)
                        continue
                    result_id = (object_id, dataset_id)
                    if result_id not in srs:
                        srs[result_id] = object_.get_result(dataset)
                        if srs[result_id] is None:
                            logger.info("Couldn't find submission %d(%d) "
                                        "in the database. Creating it.",
                                        object_id, dataset_id)
                            srs[result_id] = \
                                object_.get_result_or_create(dataset)
                    object_result = srs[result_id]
                else:
                    # We do not cache user tests as they can come up
                    # only once.
                    object_ = UserTest.get_from_id(object_id, session)
                    object_result = object_.get_result(dataset)

                self.write_results_one_object_and_type(
                    session, object_result, operation_results)

            logger.info("Committing evaluations...")
            session.commit()

            for type_, object_id, dataset_id in by_object_and_type:
                if type_ == ESOperation.EVALUATION:
                    submission_result = srs[(object_id, dataset_id)]
                    dataset = datasets[dataset_id]
                    if len(submission_result.evaluations) == \
                            len(dataset.testcases):
                        submission_result.set_evaluation_outcome()

            logger.info("Committing evaluation outcomes...")
            session.commit()

            logger.info("Ending operations for %s objects...",
                        len(by_object_and_type))
            for type_, submission_id, dataset_id in by_object_and_type:
                if type_ == ESOperation.COMPILATION:
                    submission_result = srs[(submission_id, dataset_id)]
                    self.compilation_ended(submission_result)
                elif type_ == ESOperation.EVALUATION:
                    submission_result = srs[(submission_id, dataset_id)]
                    if submission_result.evaluated():
                        self.evaluation_ended(submission_result)

        logger.info("Done")

    def write_results_one_object_and_type(
            self, session, object_result, operation_results):
        """Write to the DB the results for one object and type.

        session (Session): the DB session to use.
        object_result (SubmissionResult|UserTestResult): the DB object
            for the result referred to all the ESOperations.
        operation_results ([(ESOperation, WorkerResult)]): all the
            operations and corresponding worker results we have
            received for the given object_result

        """
        for operation, result in operation_results:
            logger.info("Writing result to db for %s", operation)
            try:
                with session.begin_nested():
                    self.write_results_one_row(
                        session, object_result, operation, result)
            except IntegrityError:
                logger.warning(
                    "Integrity error while inserting worker result.",
                    exc_info=True)

    def write_results_one_row(self, session, object_result, operation, result):
        """Write to the DB a single result.

        session (Session): the DB session to use.
        object_result (SubmissionResult|UserTestResult): the DB object
            for the operation (and for the result).
        operation (ESOperation): the operation for which we have the result.
        result (WorkerResult): the result from the worker.

        """
        if operation.type_ == ESOperation.COMPILATION:
            if result.job_success:
                result.job.to_submission(object_result)
            else:
                object_result.compilation_tries += 1

        elif operation.type_ == ESOperation.EVALUATION:
            if result.job_success:
                result.job.to_submission(object_result)
            else:
                object_result.evaluation_tries += 1

        elif operation.type_ == ESOperation.USER_TEST_COMPILATION:
            if result.job_success:
                result.job.to_user_test(object_result)
            else:
                object_result.compilation_tries += 1

            self.user_test_compilation_ended(object_result)

        elif operation.type_ == ESOperation.USER_TEST_EVALUATION:
            if result.job_success:
                result.job.to_user_test(object_result)
            else:
                object_result.evaluation_tries += 1

            self.user_test_evaluation_ended(object_result)

        else:
            logger.error("Invalid operation type %r.", operation.type_)

    def compilation_ended(self, submission_result):
        """Actions to be performed when we have a submission that has
        ended compilation. In particular: we queue evaluation if
        compilation was ok, we inform ScoringService if the
        compilation failed for an error in the submission, or we
        requeue the compilation if there was an error in CMS.

        submission_result (SubmissionResult): the submission result.

        """
        submission = submission_result.submission

        # If compilation was ok, we emit a satisfied log message.
        if submission_result.compilation_succeeded():
            logger.info("Submission %d(%d) was compiled successfully.",
                        submission_result.submission_id,
                        submission_result.dataset_id)

        # If instead submission failed compilation, we inform
        # ScoringService of the new submission. We need to commit
        # before so it has up to date information.
        elif submission_result.compilation_failed():
            logger.info("Submission %d(%d) did not compile.",
                        submission_result.submission_id,
                        submission_result.dataset_id)
            self.scoring_service.new_evaluation(
                submission_id=submission_result.submission_id,
                dataset_id=submission_result.dataset_id)

        # If compilation failed for our fault, we log the error.
        elif submission_result.compilation_outcome is None:
            logger.warning("Worker failed when compiling submission "
                           "%d(%d).",
                           submission_result.submission_id,
                           submission_result.dataset_id)
            if submission_result.compilation_tries >= \
                    EvaluationService.MAX_COMPILATION_TRIES:
                logger.error("Maximum number of failures reached for the "
                             "compilation of submission %d(%d).",
                             submission_result.submission_id,
                             submission_result.dataset_id)

        # Otherwise, error.
        else:
            logger.error("Compilation outcome %r not recognized.",
                         submission_result.compilation_outcome)

        # Enqueue next steps to be done
        self.submission_enqueue_operations(submission)

    def evaluation_ended(self, submission_result):
        """Actions to be performed when we have a submission that has
        been evaluated. In particular: we inform ScoringService on
        success, we requeue on failure.

        submission_result (SubmissionResult): the submission result.

        """
        submission = submission_result.submission

        # Evaluation successful, we inform ScoringService so it can
        # update the score. We need to commit the session beforehand,
        # otherwise the ScoringService wouldn't receive the updated
        # submission.
        if submission_result.evaluated():
            logger.info("Submission %d(%d) was evaluated successfully.",
                        submission_result.submission_id,
                        submission_result.dataset_id)
            self.scoring_service.new_evaluation(
                submission_id=submission_result.submission_id,
                dataset_id=submission_result.dataset_id)

        # Evaluation unsuccessful, we log the error.
        else:
            logger.warning("Worker failed when evaluating submission "
                           "%d(%d).",
                           submission_result.submission_id,
                           submission_result.dataset_id)
            if submission_result.evaluation_tries >= \
                    EvaluationService.MAX_EVALUATION_TRIES:
                logger.error("Maximum number of failures reached for the "
                             "evaluation of submission %d(%d).",
                             submission_result.submission_id,
                             submission_result.dataset_id)

        # Enqueue next steps to be done (e.g., if evaluation failed).
        self.submission_enqueue_operations(submission)

    def user_test_compilation_ended(self, user_test_result):
        """Actions to be performed when we have a user test that has
        ended compilation. In particular: we queue evaluation if
        compilation was ok; we requeue compilation if it failed.

        user_test_result (UserTestResult): the user test result.

        """
        user_test = user_test_result.user_test

        # If compilation was ok, we emit a satisfied log message.
        if user_test_result.compilation_succeeded():
            logger.info("User test %d(%d) was compiled successfully.",
                        user_test_result.user_test_id,
                        user_test_result.dataset_id)

        # If instead user test failed compilation, we don't evaluatate.
        elif user_test_result.compilation_failed():
            logger.info("User test %d(%d) did not compile.",
                        user_test_result.user_test_id,
                        user_test_result.dataset_id)

        # If compilation failed for our fault, we log the error.
        elif not user_test_result.compiled():
            logger.warning("Worker failed when compiling user test "
                           "%d(%d).",
                           user_test_result.submission_id,
                           user_test_result.dataset_id)
            if user_test_result.compilation_tries >= \
                    EvaluationService.MAX_USER_TEST_COMPILATION_TRIES:
                logger.error("Maximum number of failures reached for the "
                             "compilation of user test %d(%d).",
                             user_test_result.user_test_id,
                             user_test_result.dataset_id)

        # Otherwise, error.
        else:
            logger.error("Compilation outcome %r not recognized.",
                         user_test_result.compilation_outcome)

        # Enqueue next steps to be done
        self.user_test_enqueue_operations(user_test)

    def user_test_evaluation_ended(self, user_test_result):
        """Actions to be performed when we have a user test that has
        been evaluated. In particular: we do nothing on success, we
        requeue on failure.

        user_test_result (UserTestResult): the user test result.

        """
        user_test = user_test_result.user_test

        # Evaluation successful, we emit a satisfied log message.
        if user_test_result.evaluated():
            logger.info("User test %d(%d) was evaluated successfully.",
                        user_test_result.user_test_id,
                        user_test_result.dataset_id)

        # Evaluation unsuccessful, we log the error.
        else:
            logger.warning("Worker failed when evaluating submission "
                           "%d(%d).",
                           user_test_result.submission_id,
                           user_test_result.dataset_id)
            if user_test_result.evaluation_tries >= \
                    EvaluationService.MAX_USER_TEST_EVALUATION_TRIES:
                logger.error("Maximum number of failures reached for the "
                             "evaluation of user test %d(%d).",
                             user_test_result.user_test_id,
                             user_test_result.dataset_id)

        # Enqueue next steps to be done (e.g., if evaluation failed).
        self.user_test_enqueue_operations(user_test)

    @rpc_method
    def new_submission(self, submission_id):
        """This RPC prompts ES of the existence of a new
        submission. ES takes the right countermeasures, i.e., it
        schedules it for compilation.

        submission_id (int): the id of the new submission.

        """
        with SessionGen() as session:
            submission = Submission.get_from_id(submission_id, session)
            if submission is None:
                logger.error("[new_submission] Couldn't find submission "
                             "%d in the database.", submission_id)
                return

            self.submission_enqueue_operations(submission)

            session.commit()

    @rpc_method
    def new_user_test(self, user_test_id):
        """This RPC prompts ES of the existence of a new user test. ES
        takes takes the right countermeasures, i.e., it schedules it
        for compilation.

        user_test_id (int): the id of the new user test.

        returns (bool): True if everything went well.

        """
        with SessionGen() as session:
            user_test = UserTest.get_from_id(user_test_id, session)
            if user_test is None:
                logger.error("[new_user_test] Couldn't find user test %d "
                             "in the database.", user_test_id)
                return

            self.user_test_enqueue_operations(user_test)

            session.commit()

    @rpc_method
    @with_post_finish_lock
    def invalidate_submission(self,
                              contest_id=None,
                              submission_id=None,
                              dataset_id=None,
                              participation_id=None,
                              task_id=None,
                              level="compilation"):
        """Request to invalidate some computed data.

        Invalidate the compilation and/or evaluation data of the
        SubmissionResults that:
        - belong to submission_id or, if None, to any submission of
          participation_id and/or task_id or, if both None, to any
          submission of the contest asked for, or, if all three are
          None, the contest this service is running for (or all contests).
        - belong to dataset_id or, if None, to any dataset of task_id
          or, if None, to any dataset of any task of the contest this
          service is running for.

        The data is cleared, the operations involving the submissions
        currently enqueued are deleted, and the ones already assigned to
        the workers are ignored. New appropriate operations are
        enqueued.

        submission_id (int|None): id of the submission to invalidate,
            or None.
        dataset_id (int|None): id of the dataset to invalidate, or
            None.
        participation_id (int|None): id of the participation to
            invalidate, or None.
        task_id (int|None): id of the task to invalidate, or None.
        level (string): 'compilation' or 'evaluation'

        """
        logger.info("Invalidation request received.")

        # Validate arguments
        # TODO Check that all these objects belong to this contest.
        if level not in ("compilation", "evaluation"):
            raise ValueError(
                "Unexpected invalidation level `%s'." % level)

        if contest_id is None:
            contest_id = self.contest_id

        with SessionGen() as session:
            # First we load all involved submissions.
            submissions = get_submissions(
                # Give contest_id only if all others are None.
                contest_id
                if {participation_id, task_id, submission_id} == {None}
                else None,
                participation_id, task_id, submission_id, session)

            # Then we get all relevant operations, and we remove them
            # both from the queue and from the pool (i.e., we ignore
            # the workers involved in those operations).
            operations = get_relevant_operations(
                level, submissions, dataset_id)
            for operation in operations:
                try:
                    self.dequeue(operation)
                except KeyError:
                    pass  # Ok, the operation wasn't in the queue.
                try:
                    self.get_executor().pool.ignore_operation(operation)
                except LookupError:
                    pass  # Ok, the operation wasn't in the pool.

            # Then we find all existing results in the database, and
            # we remove them.
            submission_results = get_submission_results(
                # Give contest_id only if all others are None.
                contest_id
                if {participation_id,
                    task_id,
                    submission_id,
                    dataset_id} == {None}
                else None,
                participation_id, task_id, submission_id, dataset_id, session)
            logger.info("Submission results to invalidate %s for: %d.",
                        level, len(submission_results))
            for submission_result in submission_results:
                # We invalidate the appropriate data and queue the
                # operations to recompute those data.
                if level == "compilation":
                    submission_result.invalidate_compilation()
                elif level == "evaluation":
                    submission_result.invalidate_evaluation()

            # Finally, we re-enqueue the operations for the
            # submissions.
            for submission in submissions:
                self.submission_enqueue_operations(submission)

            session.commit()
        logger.info("Invalidate successfully completed.")

    @rpc_method
    def disable_worker(self, shard):
        """Disable a specific worker (recovering its assigned operations).

        shard (int): the shard of the worker.

        returns (bool): True if everything went well.

        """
        logger.info("Received request to disable worker %s.", shard)

        lost_operations = []
        try:
            lost_operations = self.get_executor().pool.disable_worker(shard)
        except ValueError:
            return False

        for operation in lost_operations:
            logger.info("Operation %s put again in the queue because "
                        "the worker was disabled.", operation)
            priority, timestamp = operation.side_data
            self.enqueue(operation, priority, timestamp)
        return True

    @rpc_method
    def enable_worker(self, shard):
        """Enable a specific worker.

        shard (int): the shard of the worker.

        returns (bool): True if everything went well.

        """
        logger.info("Received request to enable worker %s.", shard)
        try:
            self.get_executor().pool.enable_worker(shard)
        except ValueError:
            return False

        return True

    @rpc_method
    def queue_status(self):
        """Return the status of the queue.

        Parent method returns list of queues of each executor, but in
        EvaluationService we have only one executor, so we can just take
        the first queue.

        As evaluate operations are split by testcases, there are too
        many entries in the queue to display, so we just take only one
        operation of each (type, object_id, dataset_id)
        tuple. Generally, we will see only one evaluate operation for
        each submission in the queue status with the number of
        testcase which will be evaluated next. Moreover, we pass also
        the number of testcases in the queue.

        The entries are then ordered by priority and timestamp (the
        same criteria used to look at what to complete next).

        return ([QueueEntry]): the list with the queued elements.

        """
        entries = super(EvaluationService, self).queue_status()[0]
        entries_by_key = dict()
        for entry in entries:
            key = (str(entry["item"]["type"]),
                   str(entry["item"]["object_id"]),
                   str(entry["item"]["dataset_id"]))
            if key in entries_by_key:
                entries_by_key[key]["item"]["multiplicity"] += 1
            else:
                entries_by_key[key] = entry
                entries_by_key[key]["item"]["multiplicity"] = 1
        return sorted(
            entries_by_key.values(),
            lambda x, y: cmp((x["priority"], x["timestamp"]),
                             (y["priority"], y["timestamp"])))<|MERGE_RESOLUTION|>--- conflicted
+++ resolved
@@ -221,16 +221,12 @@
     # How often we check if a worker is connected.
     WORKER_CONNECTION_CHECK_TIME = timedelta(seconds=10)
 
-<<<<<<< HEAD
-    def __init__(self, shard, contest_id=None):
-=======
     # How many worker results we accumulate before processing them.
     RESULT_CACHE_SIZE = 100
     # The maximum time since the last result before processing.
     MAX_FLUSHING_TIME_SECONDS = 2
 
-    def __init__(self, shard, contest_id):
->>>>>>> 5d11807d
+    def __init__(self, shard, contest_id=None):
         super(EvaluationService, self).__init__(shard)
 
         self.contest_id = contest_id
