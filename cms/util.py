#!/usr/bin/env python3

# Contest Management System - http://cms-dev.github.io/
# Copyright © 2010-2013 Giovanni Mascellani <mascellani@poisson.phc.unipi.it>
# Copyright © 2010-2018 Stefano Maggiolo <s.maggiolo@gmail.com>
# Copyright © 2010-2012 Matteo Boscariol <boscarim@hotmail.com>
# Copyright © 2013-2016 Luca Wehrstedt <luca.wehrstedt@gmail.com>
# Copyright © 2016 William Di Luigi <williamdiluigi@gmail.com>
# Copyright © 2020 Andrey Vihrov <andrey.vihrov@gmail.com>
#
# This program is free software: you can redistribute it and/or modify
# it under the terms of the GNU Affero General Public License as
# published by the Free Software Foundation, either version 3 of the
# License, or (at your option) any later version.
#
# This program is distributed in the hope that it will be useful,
# but WITHOUT ANY WARRANTY; without even the implied warranty of
# MERCHANTABILITY or FITNESS FOR A PARTICULAR PURPOSE.  See the
# GNU Affero General Public License for more details.
#
# You should have received a copy of the GNU Affero General Public License
# along with this program.  If not, see <http://www.gnu.org/licenses/>.

import argparse
<<<<<<< HEAD
import errno
import grp
=======
>>>>>>> 91a32fc9
import itertools
import ipaddress
import logging
import netifaces
import os
<<<<<<< HEAD
import socket
=======
import pwd
>>>>>>> 91a32fc9
import stat
import sys

import chardet
import gevent
import gevent.socket

from cms import Address, ServiceCoord, ConfigError, async_config, config
from cms.conf import EphemeralServiceConfig


logger = logging.getLogger(__name__)


def mkdir(path):
    """Make a directory without complaining for errors.

    path (string): the path of the directory to create
    returns (bool): True if the dir is ok, False if it is not

    """
    try:
        os.mkdir(path)
    except FileExistsError:
        return True
    except OSError:
        return False
    else:
        try:
            os.chmod(path, 0o770)
            cmsuser_gid = pwd.getpwnam(config.cmsuser).pw_gid
            os.chown(path, -1, cmsuser_gid)
        except OSError:
            os.rmdir(path)
            return False
        else:
            return True


# This function uses os.fwalk() to avoid the symlink attack, see:
# - https://bugs.python.org/issue4489
# - https://bugs.python.org/issue13734
def rmtree(path):
    """Recursively delete a directory tree.

    Remove the directory at the given path, but first remove the files
    it contains and recursively remove the subdirectories it contains.
    Be cooperative with other greenlets by yielding often.

    path (str): the path to a directory.

    raise (OSError): in case of errors in the elementary operations.

    """
    # If path is a symlink, fwalk() yields no entries.
    for _, subdirnames, filenames, dirfd in os.fwalk(path, topdown=False):
        for filename in filenames:
            os.remove(filename, dir_fd=dirfd)
            gevent.sleep(0)
        for subdirname in subdirnames:
            if stat.S_ISLNK(os.lstat(subdirname, dir_fd=dirfd).st_mode):
                os.remove(subdirname, dir_fd=dirfd)
            else:
                os.rmdir(subdirname, dir_fd=dirfd)
            gevent.sleep(0)

    # Remove the directory itself. An exception is raised if path is a symlink.
    os.rmdir(path)


def utf8_decoder(value):
    """Decode given binary to text (if it isn't already) using UTF8, and
    falling back to other encodings when possible (using chardet to guess).

    value (string): value to decode.

    return (unicode): decoded value.

    raise (TypeError): if value isn't a string.

    """
    if isinstance(value, str):
        return value
    elif isinstance(value, bytes):
        try:
            return value.decode("utf-8")
        except UnicodeDecodeError:
            try:
                return value.decode(chardet.detect(value).get("encoding"))
            except TypeError:
                pass

    raise TypeError("Not a string.")


def get_safe_shard(service, provided_shard):
    """Return a safe shard number for the provided service, or raise.

    service (string): the name of the service trying to get its shard,
        for looking it up in the config.
    provided_shard (int|None): the shard number provided by the admin
        via command line, or None (the default value).

    return (int): the provided shard number if it makes sense,
        otherwise the shard number found matching the IP address with
        the configuration.

    raise (ValueError): if no safe shard can be returned.

    """
    addrs = _find_local_addresses()
    # Try to assign an ephemeral shard first. This needs to be done before
    # autodetecting the shared using the ip since here we cannot detect if
    # the service is already running on that port.
    if provided_shard is None and service in async_config.ephemeral_services:
        ephemeral_config = async_config.ephemeral_services[service]
        for addr in addrs:
            addr = ipaddress.ip_address(addr[1])
            if addr in ephemeral_config.subnet:
                port = ephemeral_config.find_free_port(addr)
                shard = ephemeral_config.get_shard(addr, port)
                return shard
    if provided_shard is None:
        computed_shard = _get_shard_from_addresses(service, addrs)
        if computed_shard is None:
            logger.critical("Couldn't autodetect shard number and "
                            "no shard specified for service %s, "
                            "quitting.", service)
            raise ValueError("No safe shard found for %s." % service)
        else:
            return computed_shard
    else:
        coord = ServiceCoord(service, provided_shard)
        if coord not in async_config.core_services:
            logger.critical("The provided shard number for service %s "
                            "cannot be found in the configuration, "
                            "quitting.", service)
            raise ValueError("No safe shard found for %s." % service)
        else:
            return provided_shard


def is_shard_ephemeral(shard):
    """Checks if the shard is ephemeral.

    shard (int): the shard to check.

    return (bool): True if the shard is ephemeral.
    """
    return shard >= EphemeralServiceConfig.EPHEMERAL_SHARD_OFFSET


def get_service_address(key):
    """Give the Address of a ServiceCoord.

    key (ServiceCoord): the service needed.
    returns (Address): listening address of key.

    """
    service, shard = key
    if key in async_config.core_services:
        return async_config.core_services[key]
    elif key in async_config.other_services:
        return async_config.other_services[key]
    elif service in async_config.ephemeral_services:
        return async_config.ephemeral_services[service].get_address(shard)
    else:
        raise KeyError("Service not found.")


def get_service_shards(service):
    """Returns the number of shards that a service has.

    service (string): the name of the service.
    returns (int): the number of shards defined in the configuration.

    """
    count = 0
    for services in (async_config.core_services, async_config.other_services):
        count += len([0 for s in services if s.name == service])
    return count


def default_argument_parser(description, cls, ask_contest=None):
    """Default argument parser for services.

    This has two versions, depending on whether the service needs a
    contest_id, or not.

    description (string): description of the service.
    cls (type): service's class.
    ask_contest (function|None): None if the service does not require
        a contest, otherwise a function that returns a contest_id
        (after asking the admins?)

    return (object): an instance of a service.

    """
    parser = argparse.ArgumentParser(description=description)
    parser.add_argument("shard", action="store", type=int, nargs="?")

    # We need to allow using the switch "-c" also for services that do
    # not need the contest_id because RS needs to be able to restart
    # everything without knowing which is which.
    contest_id_help = "id of the contest to automatically load, " \
                      "or ALL to serve all contests"
    if ask_contest is None:
        contest_id_help += " (ignored)"
    parser.add_argument("-c", "--contest-id", action="store",
                        type=utf8_decoder, help=contest_id_help)
    args = parser.parse_args()

    try:
        args.shard = get_safe_shard(cls.__name__, args.shard)
    except ValueError:
        raise ConfigError("Couldn't autodetect shard number and "
                          "no shard specified for service %s, "
                          "quitting." % (cls.__name__,))

    if ask_contest is None:
        return cls(args.shard)
    contest_id = contest_id_from_args(args.contest_id, ask_contest)
    if contest_id is None:
        return cls(args.shard)
    else:
        return cls(args.shard, contest_id)


def contest_id_from_args(args_contest_id, ask_contest):
    """Return a valid contest_id from the arguments or None if multicontest
    mode should be used

    If the passed value is missing, ask the admins with ask_contest.
    If the contest id is invalid, print a message and exit.

    args_contest_id (int|str|None): the contest_id passed as argument.
    ask_contest (function): a function that returns a contest_id.

    """
    assert ask_contest is not None

    if args_contest_id == "ALL":
        return None
    if args_contest_id is not None:
        try:
            contest_id = int(args_contest_id)
        except ValueError:
            logger.critical("Unable to parse contest id '%s'", args_contest_id)
            sys.exit(1)
    else:
        contest_id = ask_contest()

    # Test if there is a contest with the given contest id.
    from cms.db import is_contest_id
    if not is_contest_id(contest_id):
        logger.critical("There is no contest with the specified id. "
                        "Please try again.")
        sys.exit(1)
    return contest_id


def _find_local_addresses():
    """Returns the list of IPv4 and IPv6 addresses configured on the
    local machine.

    returns ([(int, str)]): a list of tuples, each representing a
                            local address; the first element is the
                            protocol and the second one is the
                            address.

    """
    addrs = []
    # Based on http://stackoverflow.com/questions/166506/
    # /finding-local-ip-addresses-using-pythons-stdlib
    for iface_name in netifaces.interfaces():
        for proto in [netifaces.AF_INET, netifaces.AF_INET6]:
            addrs += [(proto, i['addr'])
                      for i in netifaces.ifaddresses(iface_name).
                      setdefault(proto, [])]
    return addrs


def _get_shard_from_addresses(service, addrs):
    """Returns the first shard of a service that listens at one of the
    specified addresses.

    service (string): the name of the service.
    addrs ([(int, str)]): a list like the one returned by
        find_local_addresses().

    returns (int|None): the found shard, or None in case it doesn't
        exist.

    """
    ipv4_addrs = set()
    ipv6_addrs = set()
    for proto, addr in addrs:
        if proto == gevent.socket.AF_INET:
            ipv4_addrs.add(addr)
        elif proto == gevent.socket.AF_INET6:
            ipv6_addrs.add(addr)

    for shard in itertools.count():
        try:
            host, port = get_service_address(ServiceCoord(service, shard))
        except KeyError:
            # No more shards to test.
            return None

        try:
            res_ipv4_addrs = set([x[4][0] for x in
                                  gevent.socket.getaddrinfo(
                                      host, port,
                                      gevent.socket.AF_INET,
                                      gevent.socket.SOCK_STREAM)])
        except OSError:
            pass
        else:
            if not ipv4_addrs.isdisjoint(res_ipv4_addrs):
                return shard

        try:
            res_ipv6_addrs = set([x[4][0] for x in
                                  gevent.socket.getaddrinfo(
                                      host, port,
                                      gevent.socket.AF_INET6,
                                      gevent.socket.SOCK_STREAM)])
        except OSError:
            pass
        else:
            if not ipv6_addrs.isdisjoint(res_ipv6_addrs):
                return shard<|MERGE_RESOLUTION|>--- conflicted
+++ resolved
@@ -22,21 +22,12 @@
 # along with this program.  If not, see <http://www.gnu.org/licenses/>.
 
 import argparse
-<<<<<<< HEAD
-import errno
-import grp
-=======
->>>>>>> 91a32fc9
+import ipaddress
 import itertools
-import ipaddress
 import logging
 import netifaces
 import os
-<<<<<<< HEAD
-import socket
-=======
 import pwd
->>>>>>> 91a32fc9
 import stat
 import sys
 
@@ -162,18 +153,24 @@
     if provided_shard is None:
         computed_shard = _get_shard_from_addresses(service, addrs)
         if computed_shard is None:
-            logger.critical("Couldn't autodetect shard number and "
-                            "no shard specified for service %s, "
-                            "quitting.", service)
+            logger.critical(
+                "Couldn't autodetect shard number and "
+                "no shard specified for service %s, "
+                "quitting.",
+                service,
+            )
             raise ValueError("No safe shard found for %s." % service)
         else:
             return computed_shard
     else:
         coord = ServiceCoord(service, provided_shard)
         if coord not in async_config.core_services:
-            logger.critical("The provided shard number for service %s "
-                            "cannot be found in the configuration, "
-                            "quitting.", service)
+            logger.critical(
+                "The provided shard number for service %s "
+                "cannot be found in the configuration, "
+                "quitting.",
+                service,
+            )
             raise ValueError("No safe shard found for %s." % service)
         else:
             return provided_shard
@@ -241,20 +238,24 @@
     # We need to allow using the switch "-c" also for services that do
     # not need the contest_id because RS needs to be able to restart
     # everything without knowing which is which.
-    contest_id_help = "id of the contest to automatically load, " \
-                      "or ALL to serve all contests"
+    contest_id_help = (
+        "id of the contest to automatically load, " "or ALL to serve all contests"
+    )
     if ask_contest is None:
         contest_id_help += " (ignored)"
-    parser.add_argument("-c", "--contest-id", action="store",
-                        type=utf8_decoder, help=contest_id_help)
+    parser.add_argument(
+        "-c", "--contest-id", action="store", type=utf8_decoder, help=contest_id_help
+    )
     args = parser.parse_args()
 
     try:
         args.shard = get_safe_shard(cls.__name__, args.shard)
     except ValueError:
-        raise ConfigError("Couldn't autodetect shard number and "
-                          "no shard specified for service %s, "
-                          "quitting." % (cls.__name__,))
+        raise ConfigError(
+            "Couldn't autodetect shard number and "
+            "no shard specified for service %s, "
+            "quitting." % (cls.__name__,)
+        )
 
     if ask_contest is None:
         return cls(args.shard)
@@ -291,9 +292,11 @@
 
     # Test if there is a contest with the given contest id.
     from cms.db import is_contest_id
+
     if not is_contest_id(contest_id):
-        logger.critical("There is no contest with the specified id. "
-                        "Please try again.")
+        logger.critical(
+            "There is no contest with the specified id. " "Please try again."
+        )
         sys.exit(1)
     return contest_id
 
@@ -313,9 +316,10 @@
     # /finding-local-ip-addresses-using-pythons-stdlib
     for iface_name in netifaces.interfaces():
         for proto in [netifaces.AF_INET, netifaces.AF_INET6]:
-            addrs += [(proto, i['addr'])
-                      for i in netifaces.ifaddresses(iface_name).
-                      setdefault(proto, [])]
+            addrs += [
+                (proto, i["addr"])
+                for i in netifaces.ifaddresses(iface_name).setdefault(proto, [])
+            ]
     return addrs
 
 
@@ -347,11 +351,14 @@
             return None
 
         try:
-            res_ipv4_addrs = set([x[4][0] for x in
-                                  gevent.socket.getaddrinfo(
-                                      host, port,
-                                      gevent.socket.AF_INET,
-                                      gevent.socket.SOCK_STREAM)])
+            res_ipv4_addrs = set(
+                [
+                    x[4][0]
+                    for x in gevent.socket.getaddrinfo(
+                        host, port, gevent.socket.AF_INET, gevent.socket.SOCK_STREAM
+                    )
+                ]
+            )
         except OSError:
             pass
         else:
@@ -359,11 +366,14 @@
                 return shard
 
         try:
-            res_ipv6_addrs = set([x[4][0] for x in
-                                  gevent.socket.getaddrinfo(
-                                      host, port,
-                                      gevent.socket.AF_INET6,
-                                      gevent.socket.SOCK_STREAM)])
+            res_ipv6_addrs = set(
+                [
+                    x[4][0]
+                    for x in gevent.socket.getaddrinfo(
+                        host, port, gevent.socket.AF_INET6, gevent.socket.SOCK_STREAM
+                    )
+                ]
+            )
         except OSError:
             pass
         else:
